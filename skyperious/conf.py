--- conflicted
+++ resolved
@@ -1,456 +1,447 @@
-# -*- coding: utf-8 -*-
-"""
-Application settings, and functionality to save/load some of them from
-an external file. Configuration file has simple INI file format,
-and all values are kept in JSON.
-
-------------------------------------------------------------------------------
-This file is part of Skyperious - Skype chat history tool.
-Released under the MIT License.
-
-@author      Erki Suurjaak
-@created     26.11.2011
-<<<<<<< HEAD
-@modified    09.02.2021
-=======
-@modified    04.03.2021
->>>>>>> 0f3db498
-------------------------------------------------------------------------------
-"""
-from ConfigParser import RawConfigParser
-import datetime
-import json
-import os
-import sys
-
-import appdirs
-
-
-"""Program title, version number and version date."""
-Title = "Skyperious"
-<<<<<<< HEAD
-Version = "4.5"
-VersionDate = "09.02.2021"
-=======
-Version = "4.5.1.dev21"
-VersionDate = "04.03.2021"
->>>>>>> 0f3db498
-
-if getattr(sys, "frozen", False):
-    # Running as a pyinstaller executable
-    ApplicationDirectory = os.path.dirname(sys.executable)
-    ResourceDirectory = os.path.join(getattr(sys, "_MEIPASS", ""), "res")
-else:
-    ApplicationDirectory = os.path.abspath(os.path.dirname(__file__))
-    ResourceDirectory = os.path.join(ApplicationDirectory, "res")
-
-"""Directory for variable content like login tokens."""
-VarDirectory = os.path.join(ApplicationDirectory, "var")
-
-"""Name of file where FileDirectives are kept."""
-ConfigFile = "%s.ini" % os.path.join(ApplicationDirectory, Title.lower())
-
-"""List of attribute names that can be saved to and loaded from ConfigFile."""
-FileDirectives = ["ConsoleHistoryCommands", "DBDoBackup",  "DBFiles", "DBSort",
-    "LastActivePage", "LastSearchResults", "LastSelectedFiles",
-    "LastUpdateCheck", "Login", "RecentFiles", "SearchHistory",
-    "SearchInChatInfo", "SearchInContacts", "SearchInMessages",
-    "SearchUseNewTab", "SearchInTables", "SQLWindowTexts", "TrayIconEnabled",
-    "UpdateCheckAutomatic", "WindowIconized", "WindowPosition", "WindowSize",
-]
-"""List of attributes saved if changed from default."""
-OptionalFileDirectives = ["EmoticonsPlotWidth", "ExportChatTemplate",
-    "ExportDbTemplate", "HistoryFontSize", "LogSQL", "MinWindowSize",
-    "MaxConsoleHistory", "MaxHistoryInitialMessages", "MaxRecentFiles",
-    "MaxSearchHistory", "MaxSearchMessages", "MaxSearchTableRows",
-    "PlotDaysColour", "PlotDaysUnitSize", "PlotHoursColour", "PlotHoursUnitSize",
-    "PopupUnexpectedErrors", "SearchResultsChunk", "SharedAudioVideoAutoDownload",
-    "SharedImageAutoDownload", "StatisticsPlotWidth", "StatusFlashLength",
-    "UpdateCheckInterval", "WordCloudLengthMin", "WordCloudCountMin", 
-    "WordCloudWordsMax", "WordCloudWordsAuthorMax"
-]
-Defaults = {}
-
-"""---------------------------- FileDirectives: ----------------------------"""
-
-"""Whether a backup copy is made of a database before it's changed."""
-DBDoBackup = False
-
-"""All detected/added databases."""
-DBFiles = []
-
-"""Database list sort state, [col, ascending]."""
-DBSort = []
-
-"""History of commands entered in console."""
-ConsoleHistoryCommands = []
-
-"""Is program running in command-line interface mode."""
-IsCLI = False
-
-"""Is command-line interface verbose."""
-IsCLIVerbose = False
-
-"""Index of last active page in database tab, {db path: index}."""
-LastActivePage = {}
-
-"""HTMLs of last search result, {db path: {"content", "info", "title"}}."""
-LastSearchResults = {}
-
-"""Files selected in the database lists on last run."""
-LastSelectedFiles = ["", ""]
-
-"""Skype login settings, {db path: {"store", "auto", "password"}}."""
-Login = {}
-
-"""Contents of Recent Files menu."""
-RecentFiles = []
-
-"""
-Texts entered in chat global search, used for drop down auto-complete.
-Last value can be an empty string: search box had no text.
-"""
-SearchHistory = []
-
-"""Whether to search in chat title and participants."""
-SearchInChatInfo = False
-
-"""Whether to search in contact information."""
-SearchInContacts = False
-
-"""Whether to search in message body."""
-SearchInMessages = True
-
-"""Whether to create a new tab for each search or reuse current."""
-SearchUseNewTab = True
-
-"""Whether to search in all columns of all tables."""
-SearchInTables = False
-
-"""Texts in SQL window, loaded on reopening a database {filename: text, }."""
-SQLWindowTexts = {}
-
-"""Chat export filename template, format can use Skype.Conversations data."""
-ExportChatTemplate = u"Skype %(title_long_lc)s"
-
-"""Database export filename template, format can use Skype.Accounts data."""
-ExportDbTemplate = u"Export from %(name)s"
-
-"""Whether the program tray icon is used."""
-TrayIconEnabled = True
-
-"""Whether the program checks for updates every UpdateCheckInterval."""
-UpdateCheckAutomatic = True
-
-"""Whether the program has been minimized and hidden."""
-WindowIconized = False
-
-"""Main window position, (x, y)."""
-WindowPosition = None
-
-"""Main window size in pixels, [w, h] or [-1, -1] for maximized."""
-WindowSize = (1080, 710)
-
-"""---------------------------- /FileDirectives ----------------------------"""
-
-"""Whether logging to log window is enabled."""
-LogEnabled = True
-
-"""Whether to log all SQL statements to log window."""
-LogSQL = False
-
-"""Whether to pop up message dialogs for unhandled errors."""
-PopupUnexpectedErrors = True
-
-"""Number of unhandled errors encountered during current runtime."""
-UnexpectedErrorCount = 0
-
-"""URLs for download list, changelog, and homepage."""
-DownloadURL  = "https://erki.lap.ee/downloads/Skyperious/"
-ChangelogURL = "https://suurjaak.github.io/Skyperious/changelog.html"
-ReportURL    = "https://erki.lap.ee/downloads/Skyperious/feedback"
-HomeUrl = "https://suurjaak.github.io/Skyperious/"
-
-"""Maximum number of error reports sent per day."""
-ErrorReportsPerDay = 5
-
-"""Maximum number of error hashes and report days to keep."""
-ErrorsStoredMax = 1000
-
-"""Minimum allowed size for the main window, as (width, height)."""
-MinWindowSize = (600, 400)
-
-"""Console window size in pixels, (width, height)."""
-ConsoleSize = (800, 300)
-
-"""Days between automatic update checks."""
-UpdateCheckInterval = 7
-
-"""Date string of last time updates were checked."""
-LastUpdateCheck = None
-
-"""Maximum number of console history commands to store."""
-MaxConsoleHistory = 1000
-
-"""Maximum number of search texts to store."""
-MaxSearchHistory = 500
-
-"""Maximum number of messages shown initially in chat history."""
-MaxHistoryInitialMessages = 1500
-
-"""Maximum length of a tab title, overflow will be cut on the left."""
-MaxTabTitleLength = 60
-
-"""
-Maximum number of messages to show in search results.
-"""
-MaxSearchMessages = 500
-
-"""Maximum number of table rows to show in search results."""
-MaxSearchTableRows = 500
-
-"""Number of search results to yield in one chunk from search thread."""
-SearchResultsChunk = 50
-
-"""Name of font used in chat history."""
-HistoryFontName = "Tahoma"
-
-"""Font size in chat history."""
-HistoryFontSize = 10
-
-"""Window background colour."""
-BgColour = "#FFFFFF"
-
-"""Text colour."""
-FgColour = "#000000"
-
-"""Main screen background colour."""
-MainBgColour = "#FFFFFF"
-
-"""Widget (button etc) background colour."""
-WidgetColour = "#D4D0C8"
-
-"""Default text colour for chat messages."""
-MessageTextColour = "#202020"
-
-"""Foreground colour for gauges."""
-GaugeColour = "#008000"
-
-"""Disabled text colour."""
-DisabledColour = "#808080"
-
-"""Table border colour in search help."""
-HelpBorderColour = "#D4D0C8"
-
-"""Code element text colour in search help."""
-HelpCodeColour = "#006600"
-
-"""Colour for clickable links."""
-LinkColour = "#0000FF"
-
-"""Colour for in-message links in export."""
-ExportLinkColour = "#3399FF"
-
-"""Colours for main screen database list."""
-DBListBackgroundColour = "#ECF4FC"
-DBListForegroundColour = "#000000"
-
-"""Background colour of exported chat history."""
-HistoryBackgroundColour = "#8CBEFF"
-
-"""Colour used for timestamps in chat history."""
-HistoryTimestampColour = "#999999"
-
-"""Colour used for remote authors in chat history."""
-HistoryRemoteAuthorColour = "#3399FF"
-
-"""Colour used for local authors in chat history."""
-HistoryLocalAuthorColour = "#999999"
-
-"""Colour used for greyed items in chat history."""
-HistoryGreyColour = "#999999"
-
-"""Colour used for clickable links in chat history"""
-SkypeLinkColour = "#3399FF"
-
-"""Default colour in chat history."""
-HistoryLineColour = "#E4E8ED"
-
-"""Descriptive text shown in chat history searchbox."""
-HistorySearchDescription = "Search for.."
-
-"""Foreground colour for error labels."""
-LabelErrorColour = "#CC3232"
-
-"""Color set to database table list tables that have been changed."""
-DBTableChangedColour = "blue"
-
-"""Colour set to table/list rows that have been changed."""
-GridRowChangedColour = "#FFCCCC"
-
-"""Colour set to table/list rows that have been inserted."""
-GridRowInsertedColour = "#88DDFF"
-
-"""Colour set to table/list cells that have been changed."""
-GridCellChangedColour = "#FF7777"
-
-"""Background colour for merge page HtmlWindow with scan results."""
-MergeHtmlBackgroundColour = "#ECF4FC"
-
-"""Colour for messages plot in chat statistics."""
-PlotMessagesColour = "#3399FF"
-
-"""Colour for SMSes plot in chat statistics."""
-PlotSMSesColour = "#FFB333"
-
-"""Colour for calls plot in chat statistics."""
-PlotCallsColour = "#FF6C91"
-
-"""Colour for files plot in chat statistics."""
-PlotFilesColour = "#33DD66"
-
-"""Colour for shares plot in chat statistics."""
-PlotSharesColour = "#FFB333"
-
-"""Background colour for plots in chat statistics."""
-PlotBgColour = "#DDDDDD"
-
-"""Colour for 24h histogram plot foreground, as HTML colour string."""
-PlotHoursColour = "#2d578b"
-
-"""Colour for date histogram plot foreground, as HTML colour string."""
-PlotDaysColour = "#2d8b57"
-
-"""24h histogram bar single rectangle size as (width, height)."""
-PlotHoursUnitSize = (4, 30)
-
-"""Date histogram bar single rectangle size as (width, height)."""
-PlotDaysUnitSize = (13, 30)
-
-"""
-Width and height tuple of the avatar image, shown in chat data and export HTML
-statistics."""
-AvatarImageSize = (32, 32)
-
-"""Width and height tuple of the large avatar image, shown in HTML export."""
-AvatarImageLargeSize = (96, 96)
-
-"""Width of the chat statistics plots, in pixels."""
-StatisticsPlotWidth = 150
-
-"""Width of the chat emoticons plots, in pixels."""
-EmoticonsPlotWidth = 200
-
-"""Download shared audio & video from Skype online service for HTML export."""
-SharedAudioVideoAutoDownload = True
-
-"""Download shared images from Skype online service for HTML export."""
-SharedImageAutoDownload = True
-
-"""Duration of status message on program statusbar, in milliseconds."""
-StatusFlashLength = 30000
-
-"""How many items in the Recent Files menu."""
-MaxRecentFiles = 20
-
-"""Font files used for measuring text extent in export."""
-FontXlsxFile = os.path.join(ResourceDirectory, "Carlito.ttf")
-FontXlsxBoldFile = os.path.join(ResourceDirectory, "CarlitoBold.ttf")
-
-"""Minimum length of words to include in word cloud."""
-WordCloudLengthMin = 2
-
-"""Minimum occurrence count for words to be included in word cloud."""
-WordCloudCountMin = 2
-
-"""Maximum number of words to include in word cloud."""
-WordCloudWordsMax = 100
-
-"""Maximum number of words to include in per-author word cloud."""
-WordCloudWordsAuthorMax = 50
-
-
-def load():
-    """Loads FileDirectives from ConfigFile into this module's attributes."""
-    global Defaults, VarDirectory, ConfigFile
-
-    configpaths = [ConfigFile]
-    if not Defaults:
-        # Instantiate OS- and user-specific paths
-        try:
-            p = appdirs.user_config_dir(Title, appauthor=False)
-            # Try user-specific path first, then path under application folder
-            configpaths.insert(0, os.path.join(p, "%s.ini" % Title.lower()))
-        except Exception: pass
-        try: VarDirectory = appdirs.user_data_dir(Title, False)
-        except Exception: pass
-
-    section = "*"
-    module = sys.modules[__name__]
-    VARTYPES = (basestring, bool, int, long, list, tuple, dict, type(None))
-    Defaults = {k: v for k, v in vars(module).items() if not k.startswith("_")
-                and isinstance(v, VARTYPES)}
-
-    parser = RawConfigParser()
-    parser.optionxform = str # Force case-sensitivity on names
-    try:
-        for path in configpaths[::-1]:
-            if os.path.isfile(path) and parser.read(path):
-                break # for path
-
-        def parse_value(name):
-            try: # parser.get can throw an error if value not found
-                value_raw = parser.get(section, name)
-            except Exception:
-                return None, False
-            try: # Try to interpret as JSON, fall back on raw string
-                value = json.loads(value_raw)
-            except ValueError:
-                value = value_raw
-            return value, True
-
-        for name in FileDirectives + OptionalFileDirectives:
-            [setattr(module, name, v) for v, s in [parse_value(name)] if s]
-    except Exception:
-        pass # Fail silently
-
-
-def save():
-    """Saves FileDirectives into ConfigFile."""
-    configpaths = [ConfigFile]
-    try:
-        p = appdirs.user_config_dir(Title, appauthor=False)
-        userpath = os.path.join(p, "%s.ini" % Title.lower())
-        # Pick only userpath if exists, else try application folder first
-        if os.path.isfile(userpath): configpaths = [userpath]
-        else: configpaths.append(userpath)
-    except Exception: pass
-
-    section = "*"
-    module = sys.modules[__name__]
-    parser = RawConfigParser()
-    parser.optionxform = str # Force case-sensitivity on names
-    parser.add_section(section)
-    try:
-        for path in configpaths:
-            try: os.makedirs(os.path.dirname(path))
-            except Exception: pass
-            try: f = open(path, "wb")
-            except Exception: continue # for path
-            else: break # for path
-
-        f.write("# %s configuration written on %s.\n" % 
-                (Title, datetime.datetime.now().strftime("%Y-%m-%d %H:%M:%S")))
-        for name in FileDirectives:
-            try: parser.set(section, name, json.dumps(getattr(module, name)))
-            except Exception: pass
-        for name in OptionalFileDirectives:
-            try:
-                value = getattr(module, name, None)
-                if Defaults.get(name) != value:
-                    parser.set(section, name, json.dumps(value))
-            except Exception: pass
-        parser.write(f)
-        f.close()
-    except Exception:
-        pass # Fail silently
+# -*- coding: utf-8 -*-
+"""
+Application settings, and functionality to save/load some of them from
+an external file. Configuration file has simple INI file format,
+and all values are kept in JSON.
+
+------------------------------------------------------------------------------
+This file is part of Skyperious - Skype chat history tool.
+Released under the MIT License.
+
+@author      Erki Suurjaak
+@created     26.11.2011
+@modified    04.03.2021
+------------------------------------------------------------------------------
+"""
+from ConfigParser import RawConfigParser
+import datetime
+import json
+import os
+import sys
+
+import appdirs
+
+
+"""Program title, version number and version date."""
+Title = "Skyperious"
+Version = "4.5.1.dev21"
+VersionDate = "04.03.2021"
+
+if getattr(sys, "frozen", False):
+    # Running as a pyinstaller executable
+    ApplicationDirectory = os.path.dirname(sys.executable)
+    ResourceDirectory = os.path.join(getattr(sys, "_MEIPASS", ""), "res")
+else:
+    ApplicationDirectory = os.path.abspath(os.path.dirname(__file__))
+    ResourceDirectory = os.path.join(ApplicationDirectory, "res")
+
+"""Directory for variable content like login tokens."""
+VarDirectory = os.path.join(ApplicationDirectory, "var")
+
+"""Name of file where FileDirectives are kept."""
+ConfigFile = "%s.ini" % os.path.join(ApplicationDirectory, Title.lower())
+
+"""List of attribute names that can be saved to and loaded from ConfigFile."""
+FileDirectives = ["ConsoleHistoryCommands", "DBDoBackup",  "DBFiles", "DBSort",
+    "LastActivePage", "LastSearchResults", "LastSelectedFiles",
+    "LastUpdateCheck", "Login", "RecentFiles", "SearchHistory",
+    "SearchInChatInfo", "SearchInContacts", "SearchInMessages",
+    "SearchUseNewTab", "SearchInTables", "SQLWindowTexts", "TrayIconEnabled",
+    "UpdateCheckAutomatic", "WindowIconized", "WindowPosition", "WindowSize",
+]
+"""List of attributes saved if changed from default."""
+OptionalFileDirectives = ["EmoticonsPlotWidth", "ExportChatTemplate",
+    "ExportDbTemplate", "HistoryFontSize", "LogSQL", "MinWindowSize",
+    "MaxConsoleHistory", "MaxHistoryInitialMessages", "MaxRecentFiles",
+    "MaxSearchHistory", "MaxSearchMessages", "MaxSearchTableRows",
+    "PlotDaysColour", "PlotDaysUnitSize", "PlotHoursColour", "PlotHoursUnitSize",
+    "PopupUnexpectedErrors", "SearchResultsChunk", "SharedAudioVideoAutoDownload",
+    "SharedImageAutoDownload", "StatisticsPlotWidth", "StatusFlashLength",
+    "UpdateCheckInterval", "WordCloudLengthMin", "WordCloudCountMin", 
+    "WordCloudWordsMax", "WordCloudWordsAuthorMax"
+]
+Defaults = {}
+
+"""---------------------------- FileDirectives: ----------------------------"""
+
+"""Whether a backup copy is made of a database before it's changed."""
+DBDoBackup = False
+
+"""All detected/added databases."""
+DBFiles = []
+
+"""Database list sort state, [col, ascending]."""
+DBSort = []
+
+"""History of commands entered in console."""
+ConsoleHistoryCommands = []
+
+"""Is program running in command-line interface mode."""
+IsCLI = False
+
+"""Is command-line interface verbose."""
+IsCLIVerbose = False
+
+"""Index of last active page in database tab, {db path: index}."""
+LastActivePage = {}
+
+"""HTMLs of last search result, {db path: {"content", "info", "title"}}."""
+LastSearchResults = {}
+
+"""Files selected in the database lists on last run."""
+LastSelectedFiles = ["", ""]
+
+"""Skype login settings, {db path: {"store", "auto", "password"}}."""
+Login = {}
+
+"""Contents of Recent Files menu."""
+RecentFiles = []
+
+"""
+Texts entered in chat global search, used for drop down auto-complete.
+Last value can be an empty string: search box had no text.
+"""
+SearchHistory = []
+
+"""Whether to search in chat title and participants."""
+SearchInChatInfo = False
+
+"""Whether to search in contact information."""
+SearchInContacts = False
+
+"""Whether to search in message body."""
+SearchInMessages = True
+
+"""Whether to create a new tab for each search or reuse current."""
+SearchUseNewTab = True
+
+"""Whether to search in all columns of all tables."""
+SearchInTables = False
+
+"""Texts in SQL window, loaded on reopening a database {filename: text, }."""
+SQLWindowTexts = {}
+
+"""Chat export filename template, format can use Skype.Conversations data."""
+ExportChatTemplate = u"Skype %(title_long_lc)s"
+
+"""Database export filename template, format can use Skype.Accounts data."""
+ExportDbTemplate = u"Export from %(name)s"
+
+"""Whether the program tray icon is used."""
+TrayIconEnabled = True
+
+"""Whether the program checks for updates every UpdateCheckInterval."""
+UpdateCheckAutomatic = True
+
+"""Whether the program has been minimized and hidden."""
+WindowIconized = False
+
+"""Main window position, (x, y)."""
+WindowPosition = None
+
+"""Main window size in pixels, [w, h] or [-1, -1] for maximized."""
+WindowSize = (1080, 710)
+
+"""---------------------------- /FileDirectives ----------------------------"""
+
+"""Whether logging to log window is enabled."""
+LogEnabled = True
+
+"""Whether to log all SQL statements to log window."""
+LogSQL = False
+
+"""Whether to pop up message dialogs for unhandled errors."""
+PopupUnexpectedErrors = True
+
+"""Number of unhandled errors encountered during current runtime."""
+UnexpectedErrorCount = 0
+
+"""URLs for download list, changelog, and homepage."""
+DownloadURL  = "https://erki.lap.ee/downloads/Skyperious/"
+ChangelogURL = "https://suurjaak.github.io/Skyperious/changelog.html"
+ReportURL    = "https://erki.lap.ee/downloads/Skyperious/feedback"
+HomeUrl = "https://suurjaak.github.io/Skyperious/"
+
+"""Maximum number of error reports sent per day."""
+ErrorReportsPerDay = 5
+
+"""Maximum number of error hashes and report days to keep."""
+ErrorsStoredMax = 1000
+
+"""Minimum allowed size for the main window, as (width, height)."""
+MinWindowSize = (600, 400)
+
+"""Console window size in pixels, (width, height)."""
+ConsoleSize = (800, 300)
+
+"""Days between automatic update checks."""
+UpdateCheckInterval = 7
+
+"""Date string of last time updates were checked."""
+LastUpdateCheck = None
+
+"""Maximum number of console history commands to store."""
+MaxConsoleHistory = 1000
+
+"""Maximum number of search texts to store."""
+MaxSearchHistory = 500
+
+"""Maximum number of messages shown initially in chat history."""
+MaxHistoryInitialMessages = 1500
+
+"""Maximum length of a tab title, overflow will be cut on the left."""
+MaxTabTitleLength = 60
+
+"""
+Maximum number of messages to show in search results.
+"""
+MaxSearchMessages = 500
+
+"""Maximum number of table rows to show in search results."""
+MaxSearchTableRows = 500
+
+"""Number of search results to yield in one chunk from search thread."""
+SearchResultsChunk = 50
+
+"""Name of font used in chat history."""
+HistoryFontName = "Tahoma"
+
+"""Font size in chat history."""
+HistoryFontSize = 10
+
+"""Window background colour."""
+BgColour = "#FFFFFF"
+
+"""Text colour."""
+FgColour = "#000000"
+
+"""Main screen background colour."""
+MainBgColour = "#FFFFFF"
+
+"""Widget (button etc) background colour."""
+WidgetColour = "#D4D0C8"
+
+"""Default text colour for chat messages."""
+MessageTextColour = "#202020"
+
+"""Foreground colour for gauges."""
+GaugeColour = "#008000"
+
+"""Disabled text colour."""
+DisabledColour = "#808080"
+
+"""Table border colour in search help."""
+HelpBorderColour = "#D4D0C8"
+
+"""Code element text colour in search help."""
+HelpCodeColour = "#006600"
+
+"""Colour for clickable links."""
+LinkColour = "#0000FF"
+
+"""Colour for in-message links in export."""
+ExportLinkColour = "#3399FF"
+
+"""Colours for main screen database list."""
+DBListBackgroundColour = "#ECF4FC"
+DBListForegroundColour = "#000000"
+
+"""Background colour of exported chat history."""
+HistoryBackgroundColour = "#8CBEFF"
+
+"""Colour used for timestamps in chat history."""
+HistoryTimestampColour = "#999999"
+
+"""Colour used for remote authors in chat history."""
+HistoryRemoteAuthorColour = "#3399FF"
+
+"""Colour used for local authors in chat history."""
+HistoryLocalAuthorColour = "#999999"
+
+"""Colour used for greyed items in chat history."""
+HistoryGreyColour = "#999999"
+
+"""Colour used for clickable links in chat history"""
+SkypeLinkColour = "#3399FF"
+
+"""Default colour in chat history."""
+HistoryLineColour = "#E4E8ED"
+
+"""Descriptive text shown in chat history searchbox."""
+HistorySearchDescription = "Search for.."
+
+"""Foreground colour for error labels."""
+LabelErrorColour = "#CC3232"
+
+"""Color set to database table list tables that have been changed."""
+DBTableChangedColour = "blue"
+
+"""Colour set to table/list rows that have been changed."""
+GridRowChangedColour = "#FFCCCC"
+
+"""Colour set to table/list rows that have been inserted."""
+GridRowInsertedColour = "#88DDFF"
+
+"""Colour set to table/list cells that have been changed."""
+GridCellChangedColour = "#FF7777"
+
+"""Background colour for merge page HtmlWindow with scan results."""
+MergeHtmlBackgroundColour = "#ECF4FC"
+
+"""Colour for messages plot in chat statistics."""
+PlotMessagesColour = "#3399FF"
+
+"""Colour for SMSes plot in chat statistics."""
+PlotSMSesColour = "#FFB333"
+
+"""Colour for calls plot in chat statistics."""
+PlotCallsColour = "#FF6C91"
+
+"""Colour for files plot in chat statistics."""
+PlotFilesColour = "#33DD66"
+
+"""Colour for shares plot in chat statistics."""
+PlotSharesColour = "#FFB333"
+
+"""Background colour for plots in chat statistics."""
+PlotBgColour = "#DDDDDD"
+
+"""Colour for 24h histogram plot foreground, as HTML colour string."""
+PlotHoursColour = "#2d578b"
+
+"""Colour for date histogram plot foreground, as HTML colour string."""
+PlotDaysColour = "#2d8b57"
+
+"""24h histogram bar single rectangle size as (width, height)."""
+PlotHoursUnitSize = (4, 30)
+
+"""Date histogram bar single rectangle size as (width, height)."""
+PlotDaysUnitSize = (13, 30)
+
+"""
+Width and height tuple of the avatar image, shown in chat data and export HTML
+statistics."""
+AvatarImageSize = (32, 32)
+
+"""Width and height tuple of the large avatar image, shown in HTML export."""
+AvatarImageLargeSize = (96, 96)
+
+"""Width of the chat statistics plots, in pixels."""
+StatisticsPlotWidth = 150
+
+"""Width of the chat emoticons plots, in pixels."""
+EmoticonsPlotWidth = 200
+
+"""Download shared audio & video from Skype online service for HTML export."""
+SharedAudioVideoAutoDownload = True
+
+"""Download shared images from Skype online service for HTML export."""
+SharedImageAutoDownload = True
+
+"""Duration of status message on program statusbar, in milliseconds."""
+StatusFlashLength = 30000
+
+"""How many items in the Recent Files menu."""
+MaxRecentFiles = 20
+
+"""Font files used for measuring text extent in export."""
+FontXlsxFile = os.path.join(ResourceDirectory, "Carlito.ttf")
+FontXlsxBoldFile = os.path.join(ResourceDirectory, "CarlitoBold.ttf")
+
+"""Minimum length of words to include in word cloud."""
+WordCloudLengthMin = 2
+
+"""Minimum occurrence count for words to be included in word cloud."""
+WordCloudCountMin = 2
+
+"""Maximum number of words to include in word cloud."""
+WordCloudWordsMax = 100
+
+"""Maximum number of words to include in per-author word cloud."""
+WordCloudWordsAuthorMax = 50
+
+
+def load():
+    """Loads FileDirectives from ConfigFile into this module's attributes."""
+    global Defaults, VarDirectory, ConfigFile
+
+    configpaths = [ConfigFile]
+    if not Defaults:
+        # Instantiate OS- and user-specific paths
+        try:
+            p = appdirs.user_config_dir(Title, appauthor=False)
+            # Try user-specific path first, then path under application folder
+            configpaths.insert(0, os.path.join(p, "%s.ini" % Title.lower()))
+        except Exception: pass
+        try: VarDirectory = appdirs.user_data_dir(Title, False)
+        except Exception: pass
+
+    section = "*"
+    module = sys.modules[__name__]
+    VARTYPES = (basestring, bool, int, long, list, tuple, dict, type(None))
+    Defaults = {k: v for k, v in vars(module).items() if not k.startswith("_")
+                and isinstance(v, VARTYPES)}
+
+    parser = RawConfigParser()
+    parser.optionxform = str # Force case-sensitivity on names
+    try:
+        for path in configpaths[::-1]:
+            if os.path.isfile(path) and parser.read(path):
+                break # for path
+
+        def parse_value(name):
+            try: # parser.get can throw an error if value not found
+                value_raw = parser.get(section, name)
+            except Exception:
+                return None, False
+            try: # Try to interpret as JSON, fall back on raw string
+                value = json.loads(value_raw)
+            except ValueError:
+                value = value_raw
+            return value, True
+
+        for name in FileDirectives + OptionalFileDirectives:
+            [setattr(module, name, v) for v, s in [parse_value(name)] if s]
+    except Exception:
+        pass # Fail silently
+
+
+def save():
+    """Saves FileDirectives into ConfigFile."""
+    configpaths = [ConfigFile]
+    try:
+        p = appdirs.user_config_dir(Title, appauthor=False)
+        userpath = os.path.join(p, "%s.ini" % Title.lower())
+        # Pick only userpath if exists, else try application folder first
+        if os.path.isfile(userpath): configpaths = [userpath]
+        else: configpaths.append(userpath)
+    except Exception: pass
+
+    section = "*"
+    module = sys.modules[__name__]
+    parser = RawConfigParser()
+    parser.optionxform = str # Force case-sensitivity on names
+    parser.add_section(section)
+    try:
+        for path in configpaths:
+            try: os.makedirs(os.path.dirname(path))
+            except Exception: pass
+            try: f = open(path, "wb")
+            except Exception: continue # for path
+            else: break # for path
+
+        f.write("# %s configuration written on %s.\n" % 
+                (Title, datetime.datetime.now().strftime("%Y-%m-%d %H:%M:%S")))
+        for name in FileDirectives:
+            try: parser.set(section, name, json.dumps(getattr(module, name)))
+            except Exception: pass
+        for name in OptionalFileDirectives:
+            try:
+                value = getattr(module, name, None)
+                if Defaults.get(name) != value:
+                    parser.set(section, name, json.dumps(value))
+            except Exception: pass
+        parser.write(f)
+        f.close()
+    except Exception:
+        pass # Fail silently